--- conflicted
+++ resolved
@@ -448,12 +448,8 @@
         forward_key: Optional[str] = None,
         backward_key: str = "",
         related_name: str = "",
-<<<<<<< HEAD
+        type=None,
         **kwargs,
-=======
-        type=None,  # pylint: disable=W0622
-        **kwargs
->>>>>>> e0fea4f6
     ) -> None:
         super().__init__(**kwargs)
         self.type = type
