--- conflicted
+++ resolved
@@ -39,10 +39,7 @@
         safe_indexes: bool = True,
         requires_limit: bool = False,
         inline_comment: bool = False,
-<<<<<<< HEAD
-=======
-        supports_transactions: bool = True
->>>>>>> e0fea4f6
+        supports_transactions: bool = True,
     ) -> None:
         super().__setattr__("_mutable", True)
 
